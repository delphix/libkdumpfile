## Process this file with automake to create Makefile.in
##
## Copyright (C) 2016 Petr Tesarik <ptesarik@suse.com>
##
## This file is part of libkdumpfile.
##
## This file is free software; you can redistribute it and/or modify
## it under the terms of the GNU General Public License as published by
## the Free Software Foundation; either version 3 of the License, or
## (at your option) any later version.
##
## libkdumpfile is distributed in the hope that it will be useful, but
## WITHOUT ANY WARRANTY; without even the implied warranty of
## MERCHANTABILITY or FITNESS FOR A PARTICULAR PURPOSE.  See the
## GNU General Public License for more details.
##
## You should have received a copy of the GNU General Public License
## along with this program.  If not, see <http://www.gnu.org/licenses/>.
##

AM_CPPFLAGS = -I$(top_builddir)/include
LDADD = libtestutil.a

libtestutil_a_SOURCES = \
	data.c \
	param.c \
	rle.c \
	slurp.c

check_LIBRARIES = \
	libtestutil.a

check_HEADERS = \
	diskdump.h \
	lkcd.h \
	testutil.h

addrmap_LDADD = \
	$(top_builddir)/src/addrxlat/libaddrxlat.la
addrxlat_LDADD = \
	$(top_builddir)/src/addrxlat/libaddrxlat.la
attriter_LDADD = \
	$(LDADD) \
	$(top_builddir)/src/kdumpfile/libkdumpfile.la
checkattr_LDADD = \
	$(LDADD) \
	$(top_builddir)/src/kdumpfile/libkdumpfile.la
clearattr_LDADD = \
	$(LDADD) \
	$(top_builddir)/src/kdumpfile/libkdumpfile.la
custom_meth_LDADD = \
	$(top_builddir)/src/addrxlat/libaddrxlat.la
elf_prstatus_mod_x86_64_LDADD = \
	$(top_builddir)/src/kdumpfile/libkdumpfile.la
err_addrxlat_LDADD = \
	$(top_builddir)/src/addrxlat/libaddrxlat.la

mkdiskdump_CFLAGS = \
	$(ZLIB_CFLAGS) \
	$(LZO_CFLAGS) \
	$(SNAPPY_CFLAGS)
mkdiskdump_LDADD = \
	$(LDADD) \
	$(ZLIB_LIBS) \
	$(LZO_LIBS) \
	$(SNAPPY_LIBS)

mklkcd_CFLAGS = \
	$(ZLIB_CFLAGS)
mklkcd_LDADD = \
	$(LDADD) \
	$(ZLIB_LIBS)

dumpdata_LDADD = \
	$(top_builddir)/src/kdumpfile/libkdumpfile.la
multiread_LDADD = \
	$(top_builddir)/src/kdumpfile/libkdumpfile.la
multixlat_LDADD = \
	$(top_builddir)/src/kdumpfile/libkdumpfile.la
nometh_LDADD = \
	$(top_builddir)/src/addrxlat/libaddrxlat.la
subattr_LDADD = \
	$(top_builddir)/src/kdumpfile/libkdumpfile.la
sys_xlat_LDADD = \
	$(LDADD) \
	$(top_builddir)/src/addrxlat/libaddrxlat.la
thread_errstr_LDADD = \
	$(top_builddir)/src/kdumpfile/libkdumpfile.la
typed_attr_LDADD = \
	$(top_builddir)/src/kdumpfile/libkdumpfile.la
vmci_cleanup_LDADD = \
	$(top_builddir)/src/kdumpfile/libkdumpfile.la
vmci_lines_post_LDADD = \
	$(top_builddir)/src/kdumpfile/libkdumpfile.la
vmci_post_LDADD = \
	$(top_builddir)/src/kdumpfile/libkdumpfile.la
xlatmap_LDADD = \
	$(top_builddir)/src/addrxlat/libaddrxlat.la \
	-ldl
xlatop_LDADD = \
	$(top_builddir)/src/addrxlat/libaddrxlat.la
xlat_os_LDADD = \
	$(LDADD) \
	$(top_builddir)/src/addrxlat/libaddrxlat.la

check_PROGRAMS = \
	addrxlat \
	addrmap \
	attriter \
	checkattr \
	clearattr \
	custom-meth \
	dumpdata \
	elf-prstatus-mod-x86_64 \
	err-addrxlat \
	mkdiskdump \
	mkelf \
	mklkcd \
	multiread \
	multixlat \
	nometh \
	subattr \
	sys-xlat \
	typed-attr \
	thread-errstr \
	vmci-cleanup \
	vmci-lines-post \
	vmci-post \
	xlatmap \
	xlatop \
	xlat-os

test_scripts = \
	addrmap-single-begin \
	addrmap-single-middle \
	addrmap-single-end \
	addrmap-replace \
	addrmap-overlap-begin \
	addrmap-overlap-end \
	addrmap-reduce \
	addrxlat-identity \
	addrxlat-pfn32 \
	addrxlat-pfn64 \
	addrxlat-aarch64-4k \
	addrxlat-aarch64-16k \
	addrxlat-aarch64-64k \
	addrxlat-ia32 \
	addrxlat-ia32-pae \
	addrxlat-ppc64-64k \
	addrxlat-s390x-2l \
	addrxlat-s390x-3l \
	addrxlat-s390x-4l \
	addrxlat-s390x-5l \
	addrxlat-x86_64-4l \
	addrxlat-x86_64-5l \
<<<<<<< HEAD
=======
	addrxlat-x86_64-sme \
>>>>>>> f9810dcf
	addrxlat-invalid-pfn32 \
	addrxlat-invalid-pfn64 \
	addrxlat-invalid-ia32 \
	addrxlat-invalid-ia32-pae \
	addrxlat-invalid-s390x-2l \
	addrxlat-invalid-s390x-5l \
	addrxlat-invalid-x86_64 \
	addrxlat-linear \
	addrxlat-table \
	addrxlat-memarr \
	diskdump-empty-i386 \
	diskdump-empty-ppc64 \
	diskdump-empty-s390x \
	diskdump-empty-x86_64 \
	diskdump-basic-raw \
	diskdump-basic-zlib \
	diskdump-basic-lzo \
	diskdump-basic-snappy \
	diskdump-multiread \
	diskdump-excluded \
	early-version-code \
	elf-empty-aarch64 \
	elf-empty-i386 \
	elf-empty-i386-elf64 \
	elf-empty-ppc64 \
	elf-empty-ppc64le \
	elf-empty-s390 \
	elf-empty-s390x \
	elf-empty-x86_64 \
	elf-prstatus-aarch64 \
	elf-prstatus-i386 \
	elf-prstatus-ppc64 \
	elf-prstatus-x86_64 \
	elf-basic \
        elf-be \
        elf-le \
	elf-nonexistent \
	elf-partial \
	elf-fractional \
	elf-multiread \
	elf-virt-phys-clash \
	elf-vmcoreinfo \
	elf-dom0-no-phys_base \
	elf-xen_prstatus \
	lkcd-empty-i386 \
	lkcd-empty-ppc64 \
	lkcd-empty-x86_64 \
	lkcd-basic-raw \
	lkcd-basic-rle \
	lkcd-basic-gzip \
	lkcd-multiread \
	lkcd-long-page-raw \
	lkcd-long-page-rle \
	lkcd-long-page-gzip \
	lkcd-short-page-raw \
	lkcd-short-page-rle \
	lkcd-short-page-gzip \
	lkcd-gap \
	lkcd-unordered \
	lkcd-unordered-faroff \
	lkcd-duplicate \
	lkcd-duplicate-middle \
	multixlat-elf \
	multixlat-same \
	sys-xlat-x86_64-linux \
	sys-xlat-x86_64-linux-xen \
	xlatmap-check \
	xlat-os-ia32-none \
	xlat-os-ia32-pae-none \
	xlat-os-s390x-2l \
	xlat-os-s390x-3l \
	xlat-os-s390x-4l \
	xlat-os-s390x-5l \
	xlat-os-x86_64-none \
	xlat-linux-ia32 \
	xlat-linux-ia32-pae \
	xlat-linux-ppc64-64k \
	xlat-linux-s390x-2l \
	xlat-linux-s390x-3l \
	xlat-linux-s390x-4l \
	xlat-linux-x86_64-ktext-crosspage \
	xlat-linux-x86_64-ktext-pgt \
	xlat-linux-x86_64-ktext-1G \
	xlat-linux-x86_64-ktext-128M \
	xlat-linux-x86_64-ktext-130M \
	xlat-linux-x86_64-ktext-130M-nonlinear \
	xlat-linux-x86_64-ktext-40M \
	xlat-linux-x86_64-ktext-512M \
	xlat-linux-x86_64-ktext-520M \
	xlat-linux-x86_64-old \
	xlat-linux-x86_64-old-nover \
	xlat-linux-x86_64-2.6.11 \
	xlat-linux-x86_64-2.6.11-nover \
	xlat-linux-x86_64-2.6.27 \
	xlat-linux-x86_64-2.6.27-cr3-xen \
	xlat-linux-x86_64-2.6.27-nover \
	xlat-linux-x86_64-2.6.31 \
	xlat-linux-x86_64-2.6.31-cr3 \
	xlat-linux-x86_64-2.6.31-kvaddr \
	xlat-linux-x86_64-2.6.31-reloc \
	xlat-linux-x86_64-2.6.31-nover \
	xlat-linux-x86_64-2.6.31-nover-reloc \
	xlat-linux-x86_64-2.6.31-nover-xen \
	xlat-linux-x86_64-4.12-sme \
	xlat-linux-x86_64-4.13-nover \
	xlat-linux-x86_64-4.13-kaslr \
	xlat-linux-x86_64-5l \
	xlat-xen-ia32 \
	xlat-xen-ia32-pae \
	xlat-xen-x86_64-old \
	xlat-xen-x86_64-old-nover \
	xlat-xen-x86_64-3.2 \
	xlat-xen-x86_64-3.2-nover \
	xlat-xen-x86_64-4.0dev-nover \
	xlat-xen-x86_64-4.0 \
	xlat-xen-x86_64-4.0-nover \
	xlat-xen-x86_64-4.3 \
	xlat-xen-x86_64-4.3-nover \
	xlat-xen-x86_64-4.4 \
	xlat-xen-x86_64-4.4-nover \
	xlat-xen-x86_64-4.6-bigmem \
	zero-size

dist_check_DATA = \
	addrmap-single-begin.expect \
	addrmap-single-middle.expect \
	addrmap-single-end.expect \
	addrmap-replace.expect \
	addrmap-overlap-begin.expect \
	addrmap-overlap-end.expect \
	addrmap-reduce.expect \
	early-version-code.data \
	early-version-code.expect \
	elf-empty.data \
	elf-prstatus-aarch64.data \
	elf-prstatus-i386.data \
	elf-prstatus-ppc64.data \
	elf-prstatus-x86_64.data \
        elf-endian.data \
        elf-be16.expect \
        elf-be32.expect \
        elf-be64.expect \
        elf-le16.expect \
        elf-le32.expect \
        elf-le64.expect \
	elf-virt-phys-clash.expect \
	elf-vmcoreinfo.data \
	elf-vmcoreinfo.expect \
	elf-dom0-no-phys_base.data \
	elf-dom0-no-phys_base.expect \
	elf-xen_prstatus.data \
	elf-xen_prstatus.expect \
	basic.expect \
	partial.expect \
	multixlat.expect \
	multixlat-elf.data \
	multixlat-same.expect \
	diskdump-excluded.data \
	diskdump-excluded.expect \
	sys-xlat-x86_64-linux.expect \
	sys-xlat-x86_64-linux-xen.expect \
	xlatmap.expect \
	xlat-os-ia32-none.expect \
	xlat-os-ia32-pae-none.expect \
	xlat-os-s390x-2l.data \
	xlat-os-s390x-2l.expect \
	xlat-os-s390x-3l.data \
	xlat-os-s390x-3l.expect \
	xlat-os-s390x-4l.data \
	xlat-os-s390x-4l.expect \
	xlat-os-s390x-5l.data \
	xlat-os-s390x-5l.expect \
	xlat-os-x86_64-none.expect \
	xlat-linux-ia32.data \
	xlat-linux-ia32.expect \
	xlat-linux-ia32-pae.data \
	xlat-linux-ia32-pae.expect \
	xlat-linux-ppc64-64k.data \
	xlat-linux-ppc64-64k.expect \
	xlat-linux-ppc64-64k.sym \
	xlat-linux-s390x-2l.data \
	xlat-linux-s390x-2l.expect \
	xlat-linux-s390x-2l.sym \
	xlat-linux-s390x-3l.data \
	xlat-linux-s390x-3l.expect \
	xlat-linux-s390x-3l.sym \
	xlat-linux-s390x-4l.data \
	xlat-linux-s390x-4l.expect \
	xlat-linux-s390x-4l.sym \
	xlat-linux-x86_64-ktext-crosspage.data \
	xlat-linux-x86_64-ktext-crosspage.expect \
	xlat-linux-x86_64-ktext-crosspage.sym \
	xlat-linux-x86_64-ktext-pgt.expect \
	xlat-linux-x86_64-ktext-pgt.sym \
	xlat-linux-x86_64-ktext-1G.data \
	xlat-linux-x86_64-ktext-1G.expect \
	xlat-linux-x86_64-ktext-1G.sym \
	xlat-linux-x86_64-ktext-128M.data \
	xlat-linux-x86_64-ktext-128M.expect \
	xlat-linux-x86_64-ktext-128M.sym \
	xlat-linux-x86_64-ktext-130M.data \
	xlat-linux-x86_64-ktext-130M.expect \
	xlat-linux-x86_64-ktext-130M.sym \
	xlat-linux-x86_64-ktext-130M-nonlinear.data \
	xlat-linux-x86_64-ktext-130M-nonlinear.expect \
	xlat-linux-x86_64-ktext-130M-nonlinear.sym \
	xlat-linux-x86_64-ktext-40M.data \
	xlat-linux-x86_64-ktext-40M.expect \
	xlat-linux-x86_64-ktext-40M.sym \
	xlat-linux-x86_64-ktext-512M.data \
	xlat-linux-x86_64-ktext-512M.expect \
	xlat-linux-x86_64-ktext-512M.sym \
	xlat-linux-x86_64-ktext-520M.data \
	xlat-linux-x86_64-ktext-520M.expect \
	xlat-linux-x86_64-ktext-520M.sym \
	xlat-linux-x86_64-old.expect \
	xlat-linux-x86_64-old-nover.data \
	xlat-linux-x86_64-old-nover.expect \
	xlat-linux-x86_64-old-nover.sym \
	xlat-linux-x86_64-2.6.11.expect \
	xlat-linux-x86_64-2.6.11-nover.data \
	xlat-linux-x86_64-2.6.11-nover.expect \
	xlat-linux-x86_64-2.6.11-nover.sym \
	xlat-linux-x86_64-2.6.27.expect \
	xlat-linux-x86_64-2.6.27-cr3-xen.data \
	xlat-linux-x86_64-2.6.27-cr3-xen.expect \
	xlat-linux-x86_64-2.6.27-cr3-xen.sym \
	xlat-linux-x86_64-2.6.27-nover.data \
	xlat-linux-x86_64-2.6.27-nover.expect \
	xlat-linux-x86_64-2.6.27-nover.sym \
	xlat-linux-x86_64-2.6.31.expect \
	xlat-linux-x86_64-2.6.31-cr3.data \
	xlat-linux-x86_64-2.6.31-cr3.expect \
	xlat-linux-x86_64-2.6.31-cr3.sym \
	xlat-linux-x86_64-2.6.31-kvaddr.data \
	xlat-linux-x86_64-2.6.31-kvaddr.expect \
	xlat-linux-x86_64-2.6.31-kvaddr.sym \
	xlat-linux-x86_64-2.6.31-nover.data \
	xlat-linux-x86_64-2.6.31-nover.expect \
	xlat-linux-x86_64-2.6.31-nover.sym \
	xlat-linux-x86_64-2.6.31-nover-reloc.data \
	xlat-linux-x86_64-2.6.31-nover-reloc.expect \
	xlat-linux-x86_64-2.6.31-nover-reloc.sym \
	xlat-linux-x86_64-2.6.31-nover-xen.data \
	xlat-linux-x86_64-2.6.31-nover-xen.expect \
	xlat-linux-x86_64-2.6.31-nover-xen.sym \
	xlat-linux-x86_64-2.6.31-reloc.data \
	xlat-linux-x86_64-2.6.31-reloc.expect \
	xlat-linux-x86_64-2.6.31-reloc.sym \
	xlat-linux-x86_64-4.12-sme.data \
	xlat-linux-x86_64-4.12-sme.expect \
	xlat-linux-x86_64-4.12-sme.sym \
	xlat-linux-x86_64-4.13-nover.data \
	xlat-linux-x86_64-4.13-nover.expect \
	xlat-linux-x86_64-4.13-nover.sym \
	xlat-linux-x86_64-4.13-kaslr.data \
	xlat-linux-x86_64-4.13-kaslr.expect \
	xlat-linux-x86_64-4.13-kaslr.sym \
	xlat-linux-x86_64-5l.data \
	xlat-linux-x86_64-5l.expect \
	xlat-linux-x86_64-5l.sym \
	xlat-xen-ia32.data \
	xlat-xen-ia32.expect \
	xlat-xen-ia32-pae.data \
	xlat-xen-ia32-pae.expect \
	xlat-xen-x86_64-old.expect \
	xlat-xen-x86_64-old-nover.data \
	xlat-xen-x86_64-old-nover.expect \
	xlat-xen-x86_64-3.2.expect \
	xlat-xen-x86_64-3.2-nover.data \
	xlat-xen-x86_64-3.2-nover.expect \
	xlat-xen-x86_64-4.0dev-nover.data \
	xlat-xen-x86_64-4.0dev-nover.expect \
	xlat-xen-x86_64-4.0.expect \
	xlat-xen-x86_64-4.0-nover.data \
	xlat-xen-x86_64-4.0-nover.expect \
	xlat-xen-x86_64-4.3.expect \
	xlat-xen-x86_64-4.3-nover.data \
	xlat-xen-x86_64-4.3-nover.expect \
	xlat-xen-x86_64-4.4.expect \
	xlat-xen-x86_64-4.4-nover.data \
	xlat-xen-x86_64-4.4-nover.expect \
	xlat-xen-x86_64-4.6-bigmem.data \
	xlat-xen-x86_64-4.6-bigmem.expect

dist_check_SCRIPTS = \
	addrmap-common \
	addrxlat-common \
	addrxlat-invalid \
	diskdump-basic \
	diskdump-empty \
	elf-empty \
	lkcd-empty \
	lkcd-basic \
	lkcd-wrong-page-size \
	sys-xlat-common \
	xlat-os-common \
	$(test_scripts)

TESTS = $(test_scripts) \
	attriter \
	clearattr \
	custom-meth \
	err-addrxlat \
	nometh \
	subattr \
	thread-errstr \
	typed-attr \
	vmci-cleanup \
	vmci-lines-post \
	vmci-post \
	xlatop

clean-local:
	-rm -rf out<|MERGE_RESOLUTION|>--- conflicted
+++ resolved
@@ -153,10 +153,7 @@
 	addrxlat-s390x-5l \
 	addrxlat-x86_64-4l \
 	addrxlat-x86_64-5l \
-<<<<<<< HEAD
-=======
 	addrxlat-x86_64-sme \
->>>>>>> f9810dcf
 	addrxlat-invalid-pfn32 \
 	addrxlat-invalid-pfn64 \
 	addrxlat-invalid-ia32 \
